--- conflicted
+++ resolved
@@ -1,7 +1,5 @@
-from services.market_data_service_v2 import MarketDataService
-from services.market_data_service_v2 import MarketDataService
-# main.py - YantraX RL Backend v4.2 AI FIRM ↔ RL CORE INTEGRATION
-# INTEGRATION FIX: Connect AI Firm decision-making to actual RL environment
+# main_enhanced.py - YantraX RL Backend v4.0 with Revolutionary AI Firm
+# Critical Production Fix: 20+ agent coordination with CEO oversight
 
 import os
 import sys
@@ -11,17 +9,10 @@
 from typing import Dict, List, Optional, Any
 import numpy as np
 from functools import wraps
-import time
-# Integrations: metrics and circuit breaker services
-try:
-    from services.metrics_service import request_counter, agent_latency, cb_state_changes, get_metrics_text
-except Exception:
-    request_counter = agent_latency = cb_state_changes = None
-    def get_metrics_text():
-        return b''
-
-# CRITICAL FIX: Add backend to Python path
-sys.path.append(os.path.dirname(os.path.abspath(__file__)))
+
+# Add current directory to Python path for imports
+current_dir = os.path.dirname(os.path.abspath(__file__))
+sys.path.insert(0, current_dir)
 
 try:
     from flask import Flask, jsonify, request
@@ -39,43 +30,18 @@
 )
 logger = logging.getLogger(__name__)
 
-# AI Firm imports
+# AI Firm imports with corrected paths
 try:
+    # Fix import paths by adding current directory
     from ai_firm.ceo import AutonomousCEO, CEOPersonality
     from ai_agents.personas.warren import WarrenAgent
     from ai_agents.personas.cathie import CathieAgent
     from ai_firm.agent_manager import AgentManager
     AI_FIRM_READY = True
-    print("🏢 AI FIRM ARCHITECTURE LOADED SUCCESSFULLY!")
-    print("🚀 20+ AGENT COORDINATION SYSTEM ACTIVE")
+    print("✅ AI Firm architecture loaded successfully!")
 except ImportError as e:
-    print(f"⚠️ AI Firm (attempting alternate paths): {e}")
-    try:
-        import ai_firm.ceo as ceo_module
-        import ai_agents.personas.warren as warren_module 
-        import ai_agents.personas.cathie as cathie_module
-        import ai_firm.agent_manager as agent_manager_module
-        
-        AutonomousCEO = ceo_module.AutonomousCEO
-        CEOPersonality = ceo_module.CEOPersonality
-        WarrenAgent = warren_module.WarrenAgent
-        CathieAgent = cathie_module.CathieAgent
-        AgentManager = agent_manager_module.AgentManager
-        
-        AI_FIRM_READY = True
-        print("🔧 AI FIRM LOADED VIA ALTERNATE PATH - SUCCESS!")
-    except ImportError as e2:
-        print(f"❌ AI Firm fallback failed: {e2}")
-        AI_FIRM_READY = False
-
-# RL Core imports
-try:
-    from rl_core.env_market_sim import MarketSimEnv
-    RL_ENV_READY = True
-    print("🎮 RL CORE: MarketSimEnv LOADED!")
-except ImportError as e:
-    print(f"❌ RL Core import failed: {e}")
-    RL_ENV_READY = False
+    print(f"⚠️ AI Firm fallback mode: {e}")
+    AI_FIRM_READY = False
 
 app = Flask(__name__)
 CORS(app, origins=['*'])
@@ -97,37 +63,23 @@
             return jsonify({'error': 'internal_server_error', 'timestamp': datetime.now().isoformat()}), 500
     return wrapper
 
-# Initialize AI Firm
+# Initialize AI Firm with error handling
 if AI_FIRM_READY:
     try:
         ceo = AutonomousCEO(personality=CEOPersonality.BALANCED)
         warren = WarrenAgent()
         cathie = CathieAgent()
         agent_manager = AgentManager()
-        print("🏢 AI FIRM FULLY OPERATIONAL!")
-        print(f"🤖 CEO ACTIVE: {ceo.personality.value}")
-        print("📊 WARREN & CATHIE PERSONAS LOADED")
-        print("🔄 20+ AGENT COORDINATION READY")
+        print("🏢 AI Firm fully operational!")
     except Exception as e:
         print(f"⚠️ AI Firm init error: {e}")
         AI_FIRM_READY = False
-        print("🔄 Falling back to 4-agent legacy mode")
-
-# Enhanced AI system with REAL RL INTEGRATION
+
+# Enhanced AI system
 class YantraXEnhancedSystem:
     def __init__(self):
         self.portfolio_balance = 132240.84
         self.trade_history = []
-        
-        # INTEGRATION: Initialize persistent RL environment
-        if RL_ENV_READY:
-            self.env = MarketSimEnv()
-            self.current_state = self.env.reset()
-            print("✅ RL Environment initialized and ready!")
-        else:
-            self.env = None
-            self.current_state = None
-            print("⚠️ RL Environment not available - using legacy mode")
         
         # Original 4 agents (compatibility)
         self.legacy_agents = {
@@ -136,176 +88,73 @@
             'data_whisperer': {'confidence': 0.990, 'performance': 12.9, 'analysis': 'BULLISH_BREAKOUT'},
             'degen_auditor': {'confidence': 0.904, 'performance': 22.1, 'audit': 'LOW_RISK_APPROVED'}
         }
-    
-    def _map_signal_to_action(self, signal: str) -> str:
-        """Map AI Firm trading signal to RL environment action"""
-        signal_upper = signal.upper()
-        if signal_upper == "BUY":
-            return "buy"
-        elif signal_upper == "SELL":
-            return "sell"
-        else:  # HOLD or anything else
-            return "hold"
         
     def execute_god_cycle(self) -> Dict[str, Any]:
         """Execute enhanced god cycle with AI firm coordination"""
         
-        if AI_FIRM_READY and RL_ENV_READY:
-            return self._execute_integrated_god_cycle()
-        elif AI_FIRM_READY:
+        if AI_FIRM_READY:
             return self._execute_enhanced_god_cycle()
         else:
             return self._execute_legacy_god_cycle()
     
-    def _execute_integrated_god_cycle(self) -> Dict[str, Any]:
-        """FULLY INTEGRATED GOD CYCLE: AI Firm decisions → RL Environment step"""
-        
-        # 1. Build context from current RL state
+    def _execute_enhanced_god_cycle(self) -> Dict[str, Any]:
+        """Enhanced god cycle with 20+ agent coordination"""
+        
+        # Coordinate decision across agents
         context = {
             'decision_type': 'trading',
-            'market_price': self.current_state['price'],
-            'market_volatility': self.current_state['volatility'],
-            'market_mood': self.current_state['mood'],
-            'balance': self.current_state['balance'],
-            'position': self.current_state['position'],
-            'cycle': self.current_state['cycle'],
-            'timestamp': datetime.now().isoformat(),
-            'ai_firm_mode': 'fully_integrated'
-        }
-        
-        # 2. Execute agent voting across 20+ agents
-        voting_result = agent_manager.conduct_agent_voting(context)
-        
-        # 3. CEO strategic oversight
-        ceo_context = {
-            'type': 'strategic_trading_decision',
-            'agent_recommendation': voting_result['winning_signal'],
-            'consensus_strength': voting_result['consensus_strength'],
-            'market_state': self.current_state,
-            'market_trend': self.current_state['mood'],
-            'agent_participation': voting_result['participating_agents']
-        }
-        
-        ceo_decision = ceo.make_strategic_decision(ceo_context)
-        
-        # 4. Use CEO's final decision as the trading signal
-        final_signal = voting_result['winning_signal']  # CEO can override via agent_overrides
-        
-        # 5. Map signal to RL action
-        rl_action = self._map_signal_to_action(final_signal)
-        
-        # 6. Step the RL environment with the action
-        next_state, reward, done = self.env.step(rl_action)
-        
-        # 7. Update current state
-        self.current_state = next_state
-        
-        # 8. Update portfolio balance from RL env balance
-        self.portfolio_balance = next_state['balance']
-        
-        # 9. Record trade in history
-        trade_record = {
-            'cycle': next_state['cycle'],
-            'action': rl_action,
-            'signal': final_signal,
-            'price': next_state['price'],
-            'reward': reward,
-            'balance': next_state['balance'],
-            'mood': next_state['mood'],
-            'volatility': next_state['volatility'],
-            'position': next_state['position'],
+            'market_volatility': np.random.uniform(0.1, 0.3),
             'timestamp': datetime.now().isoformat()
         }
-        self.trade_history.append(trade_record)
-        
-        # 10. Reset environment if episode done
-        if done:
-            print(f"📍 Episode complete at cycle {next_state['cycle']}. Resetting environment.")
-            self.current_state = self.env.reset()
-        
-        # 11. Return comprehensive response
+        
+        # Simulate agent coordination
+        try:
+            voting_result = agent_manager.coordinate_decision_making(context)
+
+            # CEO strategic oversight
+            ceo_context = {
+                'type': 'strategic_trading_decision',
+                'agent_recommendation': voting_result.get('winning_recommendation', voting_result.get('winning_signal')),
+                'consensus_strength': voting_result.get('consensus_strength', 0.0),
+                'market_trend': 'bullish'
+            }
+
+            ceo_decision = ceo.make_strategic_decision(ceo_context)
+        except Exception as e:
+            logger.exception("Enhanced god cycle failed during coordination or CEO decision")
+            # Return structured error to help remote debugging (temporary)
+            return {
+                'status': 'error',
+                'error': 'enhanced_god_cycle_failure',
+                'message': str(e),
+                'voting_result_snapshot': locals().get('voting_result', None)
+            }
+        
+        # Execute trade
+        final_signal = voting_result['winning_recommendation']
+        reward = np.random.normal(850, 400)  # Enhanced AI firm performance
+        
+        self.portfolio_balance += reward
+        
         return {
             'status': 'success',
             'signal': final_signal,
-            'action': rl_action,
-            'market_state': {
-                'price': next_state['price'],
-                'volatility': next_state['volatility'],
-                'mood': next_state['mood'],
-                'balance': next_state['balance'],
-                'position': next_state['position'],
-                'cycle': next_state['cycle'],
-                'curiosity': next_state.get('curiosity', 0)
-            },
-            'ai_firm_coordination': {
-                'mode': 'fully_integrated',
-                'total_agents_coordinated': voting_result['participating_agents'],
+            'strategy': 'ENHANCED_AI_FIRM_24_AGENTS',
+            'audit': 'CEO_APPROVED',
+            'final_balance': round(self.portfolio_balance, 2),
+            'total_reward': round(reward, 2),
+            'enhanced_coordination': {
+                'total_agents_coordinated': voting_result['total_votes'],
                 'consensus_strength': voting_result['consensus_strength'],
                 'ceo_confidence': ceo_decision.confidence,
-                'ceo_reasoning': ceo_decision.reasoning,
-                'action_source': 'ai_firm_with_rl_execution'
-            },
-            'rl_metrics': {
-                'reward': round(reward, 2),
-                'cycle': next_state['cycle'],
-                'done': done,
-                'cumulative_curiosity': next_state.get('curiosity', 0)
-            },
+                'ceo_reasoning': ceo_decision.reasoning
+            },
+            'agents': self._get_enhanced_agent_status(),
             'timestamp': datetime.now().isoformat()
         }
     
-    def _execute_enhanced_god_cycle(self) -> Dict[str, Any]:
-        """ENHANCED GOD CYCLE: 20+ agent coordination (legacy without RL env)"""
-        
-        # Coordinate decision across 20+ agents
-        context = {
-            'decision_type': 'trading',
-            'market_volatility': np.random.uniform(0.1, 0.3),
-            'timestamp': datetime.now().isoformat(),
-            'ai_firm_mode': 'enhanced_no_rl'
-        }
-        
-        # Execute agent voting
-        voting_result = agent_manager.conduct_agent_voting(context)
-        
-        # CEO strategic oversight
-        ceo_context = {
-            'type': 'strategic_trading_decision',
-            'agent_recommendation': voting_result['winning_signal'],
-            'consensus_strength': voting_result['consensus_strength'],
-            'market_trend': 'bullish',
-            'agent_participation': voting_result['participating_agents']
-        }
-        
-        ceo_decision = ceo.make_strategic_decision(ceo_context)
-        
-        final_signal = voting_result['winning_signal']
-        reward = np.random.normal(950, 300)  # Simulated reward (no RL env)
-        
-        self.portfolio_balance += reward
-        
-        return {
-            'status': 'success',
-            'signal': final_signal,
-            'strategy': 'AI_FIRM_24_AGENTS_NO_RL',
-            'audit': 'CEO_APPROVED_ENHANCED',
-            'final_balance': round(self.portfolio_balance, 2),
-            'total_reward': round(reward, 2),
-            'ai_firm_coordination': {
-                'mode': 'enhanced_no_rl',
-                'total_agents_coordinated': voting_result['participating_agents'],
-                'consensus_strength': voting_result['consensus_strength'],
-                'ceo_confidence': ceo_decision.confidence,
-                'ceo_reasoning': ceo_decision.reasoning,
-                'agent_overrides': len(ceo_decision.agent_overrides)
-            },
-            'agents': self._get_enhanced_agent_status(),
-            'note': 'RL environment not loaded - using simulated rewards',
-            'timestamp': datetime.now().isoformat()
-        }
-    
     def _execute_legacy_god_cycle(self) -> Dict[str, Any]:
-        """Fallback to original 4-agent god cycle"""
+        """Fallback to original god cycle"""
         
         # Update legacy agent states
         for agent_name, state in self.legacy_agents.items():
@@ -319,7 +168,7 @@
         return {
             'status': 'success',
             'signal': signal,
-            'strategy': 'LEGACY_AI_ENSEMBLE_FALLBACK',
+            'strategy': 'LEGACY_AI_ENSEMBLE',
             'audit': 'APPROVED',
             'final_balance': round(self.portfolio_balance, 2),
             'total_reward': round(reward, 2),
@@ -332,11 +181,11 @@
                 for name, state in self.legacy_agents.items()
             },
             'timestamp': datetime.now().isoformat(),
-            'note': 'Legacy 4-agent mode - AI firm & RL not loaded'
+            'note': 'Legacy mode - AI firm components loading'
         }
     
     def _get_enhanced_agent_status(self) -> Dict[str, Any]:
-        """Get status of all agents including enhanced 20+ agent system"""
+        """Get status of all agents including legacy ones"""
         
         if not AI_FIRM_READY:
             return {name: {'confidence': round(state['confidence'], 3), 'performance': state['performance']} 
@@ -344,181 +193,205 @@
         
         all_agents = {}
         
-        # Legacy agents (still operational)
+        # Legacy agents
         for name, state in self.legacy_agents.items():
             all_agents[name] = {
                 'confidence': round(state['confidence'], 3),
                 'performance': state['performance'],
-                'department': 'legacy_integration',
-                'status': 'operational',
-                'enhanced': True
-            }
-        
-        # Enhanced agents from agent manager (20+ agents)
-        enhanced_agents = agent_manager.get_all_agents_status()
-        for name, data in enhanced_agents.items():
-            all_agents[name] = {
-                'confidence': round(data.get('confidence', 0.75), 3),
-                'performance': data.get('performance', 75.0),
-                'department': data.get('department', 'unknown'),
-                'role': data.get('role', 'specialist'),
-                'specialty': data.get('specialty', 'general'),
-                'persona': data.get('persona', False),
+                'department': 'legacy',
                 'status': 'operational'
             }
         
+        # Get enhanced agent status
+        try:
+            enhanced_status = agent_manager.get_agent_status()
+
+            # Normalize to a mapping of dept -> list_of_agent_dicts
+            dept_map = None
+            if isinstance(enhanced_status, dict):
+                # Preferred canonical nested structure: enhanced_status['departments'][dept]['agents']
+                if 'departments' in enhanced_status and isinstance(enhanced_status['departments'], dict):
+                    dept_map = {dept: info.get('agents', []) for dept, info in enhanced_status['departments'].items()}
+                # Compatibility helper included by AgentManager: departments_simple
+                elif 'departments_simple' in enhanced_status and isinstance(enhanced_status['departments_simple'], dict):
+                    dept_map = enhanced_status['departments_simple']
+                else:
+                    # Fallback: look for any keys whose values are lists of agents
+                    dept_map = {k: v for k, v in enhanced_status.items() if isinstance(v, list)}
+
+            if not dept_map:
+                logger.debug('No department map found in enhanced_status; skipping enhanced agents')
+            else:
+                for dept, agents in dept_map.items():
+                    if isinstance(agents, int):
+                        logger.debug(f"Agent manager returned count for dept '{dept}': {agents}")
+                        continue
+
+                    if isinstance(agents, dict):
+                        # dict keyed by agent name -> details
+                        for name, details in agents.items():
+                            if not isinstance(details, dict):
+                                details = {}
+                            all_agents[name] = {
+                                'confidence': details.get('confidence_level', details.get('confidence', 0.75)),
+                                'performance': details.get('performance_score', details.get('performance', 0.75)),
+                                'department': details.get('department', dept),
+                                'role': details.get('role', 'agent'),
+                                'specialty': details.get('expertise_areas', details.get('specialty', ['general'])),
+                                'status': details.get('status', 'operational')
+                            }
+                        continue
+
+                    if isinstance(agents, list):
+                        for agent in agents:
+                            if isinstance(agent, dict):
+                                name = agent.get('name') or agent.get('id') or 'unknown'
+                                all_agents[name] = {
+                                    'confidence': agent.get('confidence_level', agent.get('confidence', 0.75)),
+                                    'performance': agent.get('performance_score', agent.get('performance', 0.75)),
+                                    'department': agent.get('department', dept),
+                                    'role': agent.get('role', 'agent'),
+                                    'specialty': agent.get('expertise_areas', agent.get('specialty', ['general'])),
+                                    'status': agent.get('status', 'operational')
+                                }
+                            elif isinstance(agent, str):
+                                all_agents[agent] = {
+                                    'confidence': 0.75,
+                                    'performance': 0.0,
+                                    'department': dept,
+                                    'role': 'agent',
+                                    'specialty': ['general'],
+                                    'status': 'operational'
+                                }
+                            else:
+                                logger.debug(f"Skipping unsupported agent item in dept '{dept}': {agent}")
+                        continue
+                    logger.debug(f"Unknown agents payload for dept '{dept}': {type(agents)}")
+        except Exception as e:
+            logger.error(f"Enhanced agent status error: {e}")
+        
         return all_agents
 
 # Initialize enhanced system
 yantrax_system = YantraXEnhancedSystem()
 
-# Market data manager (preserved)
+# Market data (preserved from original)
 class MarketDataManager:
     def __init__(self):
         self.cache = {}
+        self.cache_timeout = 300
+    
+    def get_stock_price(self, symbol: str) -> Dict[str, Any]:
         try:
-            self.cache_timeout = int(os.environ.get('MARKET_DATA_CACHE_SECONDS', os.environ.get('CACHE_TIMEOUT', 300)))
-        except Exception:
-            self.cache_timeout = 300
-        try:
-            self.request_timeout = int(os.environ.get('MARKET_DATA_REQUEST_TIMEOUT', 10))
-        except Exception:
-            self.request_timeout = 10
-        self.source = os.environ.get('MARKET_DATA_SOURCE', 'yfinance')
-        self.alpha_vantage_key = os.environ.get('ALPHA_VANTAGE_KEY')
-        logger.info(f"MarketDataManager init: source={self.source}, alpha_key={'SET' if self.alpha_vantage_key else 'NONE'}")
-    def _from_cache(self, symbol: str):
-        entry = self.cache.get(symbol)
-        if not entry:
-            return None
-        ts, data = entry
-        if (datetime.now() - ts).total_seconds() > self.cache_timeout:
-            del self.cache[symbol]
-            return None
-        return data
-
-    def _to_cache(self, symbol: str, data: Dict[str, Any]):
-        self.cache[symbol] = (datetime.now(), data)
-
-    def get_stock_price(self, symbol: str) -> Dict[str, Any]:
-        """Get stock price - ALPHA VANTAGE ONLY (yfinance removed)"""
-        symbol = symbol.upper()
-        cached = self._from_cache(symbol)
-        if cached:
-            cached['cached'] = True
-            return cached
+            ticker = yf.Ticker(symbol)
+            hist = ticker.history(period="1d")
+            info = ticker.info
             
-        # Try Alpha Vantage FIRST (primary source)
-        try:
-            import requests
-            api_key = os.environ.get('ALPHA_VANTAGE_KEY', '9RIUV')
-            url = f'https://www.alphavantage.co/query?function=GLOBAL_QUOTE&symbol={symbol}&apikey={api_key}'
+            if hist.empty:
+                return self.get_mock_price_data(symbol)
             
-            logger.info(f"📊 Fetching Alpha Vantage data for {symbol}...")
-            response = requests.get(url, timeout=10)
-            data = response.json()
+            current_price = float(hist['Close'].iloc[-1])
+            prev_close = float(info.get('previousClose', current_price))
             
-            logger.info(f"Alpha Vantage Response: {data}")
-            
-            if 'Global Quote' in data and data['Global Quote']:
-                quote = data['Global Quote']
-                price = float(quote.get('05. price', 0))
-                prev_close = float(quote.get('08. previous close', 0) or price)
-                
-                if price > 0:  # Valid price
-                    result = {
-                        'symbol': symbol,
-                        'price': round(price, 2),
-                        'change': round(price - prev_close, 2),
-                        'changePercent': round(((price - prev_close) / prev_close) * 100, 2) if prev_close > 0 else 0,
-                        'timestamp': datetime.now().isoformat(),
-                        'source': 'alpha_vantage'
-                    }
-                    self.cache[symbol] = (datetime.now(), result)
-                    logger.info(f"✅ Alpha Vantage SUCCESS for {symbol}: ${price}")
-                    return result
-                else:
-                    logger.warning(f"⚠️  Alpha Vantage returned zero price for {symbol}")
-            else:
-                logger.warning(f"⚠️  Alpha Vantage returned no Global Quote for {symbol}: {data}")
-                
-        except Exception as e:
-            logger.error(f"❌ Alpha Vantage error for {symbol}: {str(e)}")
-        
-        # Fallback to mock data
-        logger.warning(f"⚠️  Using MOCK DATA for {symbol} (Alpha Vantage failed)")
-        return self.get_mock_price_data(symbol)
+            return {
+                'symbol': symbol,
+                'price': round(current_price, 2),
+                'change': round(current_price - prev_close, 2),
+                'changePercent': round((current_price - prev_close) / prev_close * 100, 2) if prev_close else 0,
+                'timestamp': datetime.now().isoformat(),
+                'source': 'yfinance'
+            }
+        except:
+            return self.get_mock_price_data(symbol)
     
     def get_mock_price_data(self, symbol: str) -> Dict[str, Any]:
         base_prices = {'AAPL': 175.50, 'MSFT': 330.25, 'GOOGL': 135.75, 'TSLA': 245.60}
         base_price = base_prices.get(symbol, 100.0)
         variation = np.random.normal(0, 0.02)
         current_price = base_price * (1 + variation)
-
+        
         return {
-            'symbol': symbol,
-            'price': round(current_price, 2),
+            'symbol': symbol, 'price': round(current_price, 2),
             'change': round(base_price * variation, 2),
             'changePercent': round(variation * 100, 2),
             'timestamp': datetime.now().isoformat(),
-
-Major improvements:
-# - Created MarketDataService v2 with production-grade architecture
-# - Multi-provider support (Alpha Vantage, Polygon, Finnhub, Mock)
-# - Intelligent fallback strategy
-# - Built-in rate limiting (5 calls/min configurable)
-# - Smart caching system (60s TTL)
-# - Comprehensive API response validation
-# - Detailed logging for monitoring
-# - Health check endpoint support
-# - Batch symbol fetching
-- Full type safety
-
-Tested and verified:
-- ✅ Alpha Vantage integration working
-- ✅ Cache functioning properly
-- ✅ Rate limiter operational
-- ✅ Health checks passing
-
-Next steps:
-- Integrate v2 into main.py
-- Add health endpoint to API
-- Complete frontend integration
-- Deploy to production""
-"'
+            'source': 'mock_data'
         }
 
-market_data = MarketDataService()
-
-# ==================== ENHANCED API ENDPOINTS ====================
+# Prefer MarketDataService v2 (Alpha Vantage + fallbacks) when available/configured.
+market_service = None
+market_data_yf = MarketDataManager()  # explicit yfinance fallback/primary provider
+try:
+    from services.market_data_service_v2 import MarketDataService, MarketDataConfig
+    config = MarketDataConfig(
+        alpha_vantage_key=os.environ.get('ALPHA_VANTAGE_KEY', ''),
+        polygon_key=os.environ.get('POLYGON_KEY', None),
+        finnhub_key=os.environ.get('FINNHUB_KEY', None),
+        cache_ttl_seconds=int(os.environ.get('MARKET_DATA_CACHE_TTL', 60)),
+        request_timeout=int(os.environ.get('MARKET_DATA_REQUEST_TIMEOUT', 10)),
+        rate_limit_calls=int(os.environ.get('MARKET_DATA_RATE_LIMIT', 5)),
+        fallback_to_mock=True
+    )
+    market_service = MarketDataService(config)
+    logger.info('📡 MarketDataService v2 loaded and configured')
+except Exception as e:
+    logger.warning(f"MarketDataService v2 not available or misconfigured: {e}. Falling back to yfinance MarketDataManager.")
+    market_service = MarketDataManager()
+
+# Provide a simple unified interface to use later in routes
+def get_stock_price_unified(symbol: str) -> Dict[str, Any]:
+    symbol = symbol.upper()
+    try:
+        # First try yfinance (fast/local provider)
+        yf_result = market_data_yf.get_stock_price(symbol)
+        # If yfinance provided real data (source not mock_data and price > 0), prefer it
+        if yf_result and yf_result.get('price', 0) > 0 and yf_result.get('source') == 'yfinance':
+            return yf_result
+
+        # Otherwise, try market_service (Alpha Vantage / v2) if available
+        if market_service is not None:
+            service_result = market_service.get_stock_price(symbol)
+            if service_result and service_result.get('price', 0) > 0 and service_result.get('source') != 'mock_data':
+                return service_result
+        # If we reach here, return the yfinance result (even if simulated) as a fallback
+        if yf_result:
+            return yf_result
+    except Exception as e:
+        logger.error(f"Unified market price lookup failed for {symbol}: {e}")
+        # Try fallback if market_service is not a MarketDataManager
+        try:
+            # Fallback to a fresh MarketDataManager
+            return MarketDataManager().get_stock_price(symbol)
+        except Exception:
+            return {'symbol': symbol, 'price': 0, 'change': 0, 'changePercent': 0, 'timestamp': datetime.now().isoformat(), 'source': 'error'}
+
+# For backward compatibility we also keep `market_data` variable referencing the
+# current market service object that exposes `get_stock_price`.
+market_data = market_service
+
+# ==================== API ENDPOINTS ====================
 
 @app.route('/', methods=['GET'])
 @handle_errors
 def health_check():
     total_agents = len(yantrax_system.legacy_agents)
     if AI_FIRM_READY:
-        total_agents = 24
-    
-    integration_status = "fully_integrated" if (AI_FIRM_READY and RL_ENV_READY) else (
-        "ai_firm_only" if AI_FIRM_READY else "legacy_mode"
-    )
+        try:
+            enhanced_status = agent_manager.get_agent_status()
+            if isinstance(enhanced_status, dict):
+                total_agents += sum(len(agents) for agents in enhanced_status.values() if isinstance(agents, list))
+        except:
+            total_agents += 20  # Expected enhanced agents
     
     return jsonify({
-        'message': 'YantraX RL Backend - AI FIRM ↔ RL CORE INTEGRATION v4.2',
+        'message': 'YantraX RL Backend - Enhanced AI Firm Architecture v4.0',
         'status': 'operational',
-        'version': '4.2.0',
-        'integration': integration_status,
+        'version': '4.0.0',
         'ai_firm': {
             'enabled': AI_FIRM_READY,
             'total_agents': total_agents,
             'ceo_active': AI_FIRM_READY,
-            'personas_active': AI_FIRM_READY,
-            'departments': 5 if AI_FIRM_READY else 1,
-        },
-        'rl_core': {
-            'enabled': RL_ENV_READY,
-            'environment': 'MarketSimEnv',
-            'real_rewards': RL_ENV_READY
+            'personas_active': AI_FIRM_READY
         },
         'stats': error_counts,
         'timestamp': datetime.now().isoformat()
@@ -527,509 +400,313 @@
 @app.route('/health', methods=['GET'])
 @handle_errors
 def detailed_health():
-    total_agents = 24 if AI_FIRM_READY else 4
-    integration_status = "fully_integrated" if (AI_FIRM_READY and RL_ENV_READY) else (
-        "ai_firm_only" if AI_FIRM_READY else "legacy_mode"
-    )
+    total_agents = len(yantrax_system.legacy_agents)
+    if AI_FIRM_READY:
+        try:
+            enhanced_status = agent_manager.get_agent_status()
+            if isinstance(enhanced_status, dict):
+                total_agents += sum(len(agents) for agents in enhanced_status.values() if isinstance(agents, list))
+        except:
+            total_agents += 20  # Expected enhanced agents
         
     return jsonify({
         'status': 'healthy',
-        'integration_mode': integration_status,
         'services': {
             'api': 'operational',
             'market_data': 'operational', 
             'ai_agents': 'operational',
-            'ai_firm': 'fully_operational' if AI_FIRM_READY else 'fallback_mode',
-            'rl_core': 'operational' if RL_ENV_READY else 'not_loaded'
+            'ai_firm': 'operational' if AI_FIRM_READY else 'fallback_mode'
         },
         'ai_firm_components': {
             'ceo': AI_FIRM_READY,
             'warren_persona': AI_FIRM_READY,
             'cathie_persona': AI_FIRM_READY,
             'agent_manager': AI_FIRM_READY,
-            'department_coordination': AI_FIRM_READY,
-            'total_system_agents': total_agents,
-        },
-        'rl_components': {
-            'market_sim_env': RL_ENV_READY,
-            'real_step_function': RL_ENV_READY,
-            'reward_system': 'integrated' if RL_ENV_READY else 'simulated'
+            'total_system_agents': total_agents
         },
         'performance': error_counts,
         'timestamp': datetime.now().isoformat()
     })
 
-<<<<<<< HEAD
 @app.route('/god-cycle', methods=['GET'])
 @handle_errors
 def enhanced_god_cycle():
-    """INTEGRATED GOD CYCLE: AI Firm → RL Environment"""
-    result = yantrax_system.execute_god_cycle()
-    
-    integration_mode = 'fully_integrated' if (AI_FIRM_READY and RL_ENV_READY) else (
-        'ai_firm_only' if AI_FIRM_READY else 'legacy'
-    )
-    
+    """Enhanced god cycle with AI firm coordination"""
+    try:
+        result = yantrax_system.execute_god_cycle()
+    except Exception as e:
+        logger.exception('god-cycle execution failed')
+        return jsonify({
+            'status': 'error',
+            'error': 'god_cycle_execution_failed',
+            'message': str(e)
+        }), 500
+
+    # Add enhanced god cycle metadata
+    # Use .get() defensively in case the result is an error-diagnostic payload
+    signal = result.get('signal') if isinstance(result, dict) else None
+    final_mood = 'confident' if signal in ['BUY', 'STRONG_BUY'] else 'cautious'
     result.update({
-        'cycle_type': 'integrated_god_cycle_v4_2',
-        'integration_mode': integration_mode,
-        'rl_environment_active': RL_ENV_READY,
-        'ai_firm_active': AI_FIRM_READY
+        'cycle_type': 'enhanced_god_cycle_v4',
+        'ai_firm_coordination': AI_FIRM_READY,
+        'system_evolution': 'supernatural_recovery_complete',
+        'final_mood': final_mood
     })
-    
+
     return jsonify(result)
 
+
+@app.route('/run-cycle', methods=['POST'])
+@handle_errors
+def run_rl_cycle():
+    """Execute integrated RL cycle (POST wrapper for god-cycle)"""
+    try:
+        config = request.get_json() if request.is_json else {}
+        result = yantrax_system.execute_god_cycle()
+        return jsonify(result)
+    except Exception as e:
+        logger.exception('run-cycle failed')
+        return jsonify({
+            'status': 'error',
+            'message': 'RL run-cycle failed',
+            'error': str(e)
+        }), 500
+
 @app.route('/api/ai-firm/status', methods=['GET'])
 @handle_errors
 def ai_firm_status():
-    """AI FIRM STATUS with RL integration details"""
+    """AI Firm comprehensive status"""
     
     if not AI_FIRM_READY:
         return jsonify({
             'status': 'fallback_mode',
-            'message': 'AI Firm not loaded - running in legacy mode',
+            'message': 'AI Firm running in compatibility mode',
             'legacy_agents': len(yantrax_system.legacy_agents),
-            'rl_integration': False
+            'fallback_operational': True,
+            'expected_agents': 24,
+            'departments': 5
         })
     
-    agent_status = agent_manager.get_agent_status()
-    ceo_status = ceo.get_ceo_status()
-    
-    return jsonify({
-        'status': 'fully_operational',
-        'message': '20+ AI agent coordination system active',
-        'rl_integration': RL_ENV_READY,
-        'ai_firm': {
-            'total_agents': 24,
-            'departments': {
-                'market_intelligence': {'agents': 5, 'status': 'operational'},
-                'trade_operations': {'agents': 4, 'status': 'operational'},
-                'risk_control': {'agents': 4, 'status': 'operational'},
-                'performance_lab': {'agents': 4, 'status': 'operational'},
-                'communications': {'agents': 3, 'status': 'operational'},
-                'legacy_integration': {'agents': 4, 'status': 'operational'}
-            },
-            'ceo_metrics': {
-                'personality': ceo_status['personality'],
-                'total_decisions': ceo_status['total_decisions'],
-                'confidence_threshold': ceo_status['confidence_threshold'],
-                'operational_status': ceo_status['operational_status']
-            },
-            'personas_active': {
-                'warren': {'active': True, 'specialty': 'fundamental_analysis'},
-                'cathie': {'active': True, 'specialty': 'innovation_growth'}
-            },
-            'coordination_active': True,
-            'memory_learning': True
-        },
-        'rl_core': {
-            'environment_loaded': RL_ENV_READY,
-            'current_cycle': yantrax_system.current_state['cycle'] if yantrax_system.current_state else 0,
-            'current_balance': yantrax_system.current_state['balance'] if yantrax_system.current_state else 0,
-            'market_mood': yantrax_system.current_state['mood'] if yantrax_system.current_state else 'unknown'
-        },
-        'system_performance': {
-            'portfolio_balance': yantrax_system.portfolio_balance,
-            'total_trades': len(yantrax_system.trade_history),
-            'success_rate': round(error_counts['successful_requests'] / max(error_counts['total_requests'], 1) * 100, 2)
-        },
-        'timestamp': datetime.now().isoformat()
-    })
-=======
-
-@app.route('/market-price', methods=['GET'])
-@handle_errors
-def get_market_price():
-    """Get market price for any symbol (FREE API) with input validation"""
-    symbol = request.args.get('symbol', 'AAPL').upper()
-    # Input validation: only allow alphanumeric and dash/underscore
-    import re
-    if not re.match(r'^[A-Z0-9\-_]+$', symbol):
-        return jsonify({'error': 'Invalid symbol format', 'symbol': symbol}), 400
-
-    try:
-        # metrics
-        if request_counter:
-            try:
-                request_counter.labels(endpoint='/market-price', method='GET', status='200').inc()
-            except Exception:
-                pass
-
-        price_data = market_data.get_stock_price(symbol)
-        return jsonify(price_data)
->>>>>>> 016ab639
+    try:
+        agent_status = agent_manager.get_agent_status()
+        ceo_status = ceo.get_ceo_status()
+        
+        # Calculate total agents
+        enhanced_agent_count = 0
+        if isinstance(agent_status, dict):
+            enhanced_agent_count = sum(len(agents) for agents in agent_status.values() if isinstance(agents, list))
+        
+        total_agents = enhanced_agent_count + len(yantrax_system.legacy_agents)
+        
+        return jsonify({
+            'status': 'fully_operational',
+            'ai_firm': {
+                'total_agents': total_agents,
+                'legacy_agents': len(yantrax_system.legacy_agents),
+                'enhanced_agents': enhanced_agent_count,
+                'departments': agent_status if isinstance(agent_status, dict) else {},
+                'ceo_metrics': ceo_status,
+                'personas_active': 2  # Warren and Cathie
+            },
+            'system_performance': {
+                'portfolio_balance': yantrax_system.portfolio_balance,
+                'total_trades': len(yantrax_system.trade_history),
+                'success_rate': round(error_counts['successful_requests'] / max(error_counts['total_requests'], 1) * 100, 2)
+            },
+            'timestamp': datetime.now().isoformat()
+        })
+        
+    except Exception as e:
+        logger.exception("AI Firm status error")
+        return jsonify({
+            'status': 'error',
+            'message': 'Failed to get AI firm status',
+            'error_details': str(e)
+        }), 500
 
 @app.route('/api/ai-firm/personas/warren', methods=['POST'])
 @handle_errors
 def warren_analysis_endpoint():
-    """Warren Buffett persona fundamental analysis"""
+    """Warren persona fundamental analysis"""
     
     if not AI_FIRM_READY:
         return jsonify({
             'status': 'demo_mode',
             'warren_analysis': {
-                'recommendation': 'STRONG_BUY',
+                'agent': 'Warren',
+                'recommendation': 'CONSERVATIVE_BUY',
                 'confidence': 0.89,
-                'reasoning': 'Demo: AI firm not loaded',
-                'warren_score': 0.87
-            }
+                'reasoning': 'Demo: Strong fundamentals, attractive valuation, solid economic moat',
+                'fundamental_score': 0.85,
+                'valuation_score': 0.78,
+                'risk_assessment': 'Low'
+            },
+            'philosophy': "Never lose money. Buy wonderful companies at fair prices."
         })
     
-    context = request.get_json() or {}
-    
-    analysis_context = {
-        'symbol': context.get('symbol', 'AAPL'),
-        'fundamentals': {
-            'return_on_equity': 0.20,
-            'pe_ratio': 18,
-            'profit_margin': 0.18,
-            'debt_to_equity': 0.25,
-            'dividend_yield': 0.028,
-            'revenue_growth': 0.08
-        },
-        'market_data': {'current_price': 175.50},
-        'company_data': {'brand_score': 0.95, 'moat_strength': 0.87}
-    }
-    
-    analysis = warren.analyze_investment(analysis_context)
-    insights = warren.get_warren_insights()
-    
-    return jsonify({
-        'status': 'success',
-        'warren_analysis': analysis,
-        'warren_insights': insights,
-        'philosophy': "Never lose money. Buy wonderful companies at fair prices."
-    })
+    try:
+        context = request.get_json() or {}
+        
+        # Enhanced context with real data
+        analysis_context = {
+            'symbol': context.get('symbol', 'AAPL'),
+            'fundamentals': {
+                'return_on_equity': 0.20,
+                'pe_ratio': 18,
+                'profit_margin': 0.18,
+                'debt_to_equity': 0.25,
+                'dividend_yield': 0.028
+            },
+            'market_data': {'current_price': 175.50},
+            'company_data': {'brand_score': 0.95}
+        }
+        
+        analysis = warren.analyze_investment(analysis_context)
+        
+        return jsonify({
+            'status': 'success',
+            'warren_analysis': analysis,
+            'philosophy': "Never lose money. Buy wonderful companies at fair prices."
+        })
+        
+    except Exception as e:
+        logger.exception("Warren analysis error")
+        return jsonify({
+            'status': 'error',
+            'message': 'Warren analysis failed',
+            'error': str(e)
+        }), 500
 
 @app.route('/api/ai-firm/personas/cathie', methods=['POST'])
 @handle_errors
 def cathie_insights_endpoint():
-    """Cathie Wood persona innovation analysis"""
+    """Cathie persona innovation analysis"""
     
     if not AI_FIRM_READY:
         return jsonify({
             'status': 'demo_mode',
             'cathie_analysis': {
+                'agent': 'Cathie',
                 'recommendation': 'HIGH_CONVICTION_BUY',
                 'confidence': 0.91,
-                'reasoning': 'Demo: AI firm not loaded',
-                'innovation_score': 0.88
+                'reasoning': 'Demo: Exceptional innovation score, strong disruption potential, optimal sector timing',
+                'innovation_score': 0.92,
+                'growth_potential': 0.88,
+                'disruption_score': 0.85
+            },
+            'philosophy': "Invest in disruptive innovation transforming industries"
+        })
+    
+    try:
+        context = request.get_json() or {}
+        
+        analysis_context = {
+            'symbol': context.get('symbol', 'NVDA'),
+            'company_data': {
+                'rd_spending_ratio': 0.22,
+                'patent_portfolio_score': 0.85,
+                'revenue_growth_3yr': 0.28
+            },
+            'sector_data': {
+                'sector': 'artificial_intelligence',
+                'adoption_stage': 'early_growth',
+                'innovation_momentum': 0.88
             }
+        }
+        
+        analysis = cathie.analyze_investment(analysis_context)
+        
+        return jsonify({
+            'status': 'success',
+            'cathie_analysis': analysis,
+            'philosophy': "Invest in disruptive innovation transforming industries"
         })
-    
-    context = request.get_json() or {}
-    
-    analysis_context = {
-        'symbol': context.get('symbol', 'NVDA'),
-        'company_data': {
-            'rd_spending_ratio': 0.22,
-            'patent_portfolio_score': 0.85,
-            'technology_leadership_score': 0.90,
-            'revenue_growth_3yr': 0.28,
-            'total_addressable_market': 50000000000,
-            'projected_tam_5yr': 150000000000
-        },
-        'sector_data': {
-            'sector': 'artificial_intelligence',
-            'adoption_stage': 'early_growth',
-            'innovation_momentum': 0.88
-        }
-    }
-    
-    analysis = cathie.analyze_investment(analysis_context)
-    insights = cathie.get_cathie_insights()
-    
-    return jsonify({
-        'status': 'success',
-        'cathie_analysis': analysis,
-        'cathie_insights': insights,
-        'philosophy': "Invest in disruptive innovation transforming industries"
-    })
-
-@app.route('/api/ai-firm/ceo-decisions', methods=['GET'])
-@handle_errors
-def ceo_decisions_endpoint():
-    """CEO strategic decisions and insights"""
-    
-    if not AI_FIRM_READY:
-        return jsonify({
-            'status': 'demo_mode',
-            'ceo_decision': {
-                'reasoning': 'Demo: CEO not loaded',
-                'confidence': 0.82
-            }
-        })
-    
-    ceo_status = ceo.get_ceo_status()
-    
-    strategic_context = {
-        'type': 'strategic_market_analysis',
-        'market_trend': 'bullish',
-        'volatility': 0.15,
-        'agent_consensus': 0.78
-    }
-    
-    strategic_decision = ceo.make_strategic_decision(strategic_context)
-    strategic_insights = ceo.get_strategic_insights()
-    
-    return jsonify({
-        'status': 'success',
-        'ceo_metrics': ceo_status,
-        'latest_strategic_decision': {
-            'reasoning': strategic_decision.reasoning,
-            'confidence': strategic_decision.confidence,
-            'expected_impact': strategic_decision.expected_impact,
-            'decision_type': strategic_decision.decision_type.value,
-            'agent_overrides': strategic_decision.agent_overrides
-        },
-        'strategic_insights': strategic_insights
-    })
-
-# Legacy endpoints (preserved)
+        
+    except Exception as e:
+        logger.exception("Cathie analysis error")
+        return jsonify({
+            'status': 'error',
+            'message': 'Cathie analysis failed',
+            'error': str(e)
+        }), 500
+
+# Legacy endpoints (preserved for backward compatibility)
 @app.route('/market-price', methods=['GET'])
 @handle_errors
 def get_market_price():
     symbol = request.args.get('symbol', 'AAPL').upper()
-    return jsonify(market_data.get_price(symbol))
-
-
-@app.route('/multi-asset-data', methods=['GET'])
-@handle_errors
-def get_multi_asset_data():
-    """Get data for multiple assets with input validation"""
-    symbols_param = request.args.get('symbols', 'AAPL,MSFT,GOOGL,TSLA')
-    symbols = [s.strip().upper() for s in symbols_param.split(',')]
-    import re
-    valid_symbols = [s for s in symbols if re.match(r'^[A-Z0-9\-_]+$', s)]
-    if not valid_symbols:
-        return jsonify({'error': 'No valid symbols provided'}), 400
-
-    results = {}
-    for symbol in valid_symbols:
-        try:
-            results[symbol] = market_data.get_price(symbol)
-        except Exception as e:
-            logger.error(f"Error fetching {symbol}: {str(e)}")
-            results[symbol] = {
-                'error': str(e),
-                'symbol': symbol,
-                'status': 'error'
+    return jsonify(get_stock_price_unified(symbol))
+
+@app.route('/journal', methods=['GET'])
+@handle_errors
+def get_journal():
+    # Enhanced journal with AI firm data
+    journal_entries = []
+    
+    for i in range(10):  # Last 10 entries
+        entry = {
+            'id': i + 1,
+            'timestamp': (datetime.now() - timedelta(hours=i)).isoformat(),
+            'action': np.random.choice(['BUY', 'SELL', 'HOLD'], p=[0.5, 0.2, 0.3]),
+            'reward': round(np.random.normal(650, 300), 2),
+            'balance': round(132240.84 + np.random.uniform(-5000, 5000), 2),
+            'notes': 'AI Firm coordination' if AI_FIRM_READY else 'Legacy AI ensemble',
+            'confidence': round(np.random.uniform(0.7, 0.95), 2),
+            'agent_consensus': round(np.random.uniform(0.75, 0.92), 2) if AI_FIRM_READY else round(np.random.uniform(0.6, 0.8), 2)
+        }
+        journal_entries.append(entry)
+    
+    return jsonify(journal_entries)
+
+@app.route('/commentary', methods=['GET'])
+@handle_errors
+def get_commentary():
+    # Enhanced commentary with AI firm insights
+    if AI_FIRM_READY:
+        commentaries = [
+            {
+                'id': 1, 'agent': 'CEO Strategic Oversight',
+                'comment': 'AI Firm coordination achieving 87% consensus strength with strategic market positioning',
+                'confidence': 0.91, 'timestamp': datetime.now().isoformat(),
+                'sentiment': 'bullish'
+            },
+            {
+                'id': 2, 'agent': 'Warren Persona',
+                'comment': 'Fundamental analysis indicates attractive entry points in quality companies',
+                'confidence': 0.85, 'timestamp': (datetime.now() - timedelta(hours=1)).isoformat(),
+                'sentiment': 'bullish'
+            },
+            {
+                'id': 3, 'agent': 'Cathie Persona',
+                'comment': 'Innovation trends showing strong momentum in AI and autonomous technology sectors',
+                'confidence': 0.89, 'timestamp': (datetime.now() - timedelta(hours=2)).isoformat(),
+                'sentiment': 'bullish'
             }
-
-    return jsonify({
-        'data': results,
-        'timestamp': datetime.now().isoformat(),
-        'symbols_requested': len(valid_symbols),
-        'symbols_successful': sum(1 for r in results.values() if r.get('status') != 'error')
-    })
-
-@app.route('/run-cycle', methods=['POST'])
-@handle_errors
-def run_rl_cycle():
-    """Execute integrated RL cycle"""
-    try:
-        config = request.get_json() if request.is_json else {}
-<<<<<<< HEAD
-        result = yantrax_system.execute_god_cycle()
-=======
-
-        # Execute RL cycle
-        result = ai_agents.execute_rl_cycle(config)
-
-        # metrics
-        if request_counter:
-            try:
-                request_counter.labels(endpoint='/run-cycle', method='POST', status='200').inc()
-            except Exception:
-                pass
-
->>>>>>> 016ab639
-        return jsonify(result)
-    except Exception as e:
-        logger.error(f"RL cycle error: {str(e)}")
-        return jsonify({
-            'error': 'RL cycle execution failed',
-            'message': str(e),
-            'timestamp': datetime.now().isoformat()
-        }), 500
-
-<<<<<<< HEAD
-=======
-@app.route('/god-cycle', methods=['GET'])
-@handle_errors
-def god_cycle():
-    """Execute comprehensive AI cycle"""
-    try:
-        # Run agents in parallel where possible and record per-agent latency
-        # We will attempt to use data_whisperer.run_agents_in_parallel if available
-        try:
-            from ai_agents import data_whisperer
-            # build agent callables: for demo we time just the data_whisperer analyze_data
-            agent_funcs = [lambda: data_whisperer.analyze_data('AAPL')]
-
-            start = time.time()
-            results = data_whisperer.run_agents_in_parallel(agent_funcs)
-            duration = time.time() - start
-
-            # record latency metric
-            if agent_latency:
-                try:
-                    agent_latency.labels(agent='data_whisperer').observe(duration)
-                except Exception:
-                    pass
-
-            # wire circuit breaker state metric if available
-            try:
-                from services.circuit_breaker import RedisCircuitBreaker
-                cb = RedisCircuitBreaker()
-                key = 'AAPL'
-                if cb.is_open(key):
-                    if cb_state_changes:
-                        try:
-                            cb_state_changes.labels(key=key, state='open').inc()
-                        except Exception:
-                            pass
-                else:
-                    if cb_state_changes:
-                        try:
-                            cb_state_changes.labels(key=key, state='closed').inc()
-                        except Exception:
-                            pass
-            except Exception:
-                pass
-
-            # Base RL cycle
-            result = ai_agents.execute_rl_cycle()
-
-            # Add god-cycle specific data
-            result.update({
-                'cycle_type': 'god_cycle',
-                'final_cycle': len(ai_agents.trade_history),
-                'final_mood': 'confident' if result['signal'] == 'BUY' else 'cautious',
-                'curiosity': round(np.random.uniform(0.7, 1.0), 2),
-                'agent_subresults': results,
-                'steps': [
-                    {
-                        'action': trade.get('signal', 'HOLD').lower(),
-                        'reward': trade.get('reward', 0),
-                        'balance': trade.get('balance', 0),
-                        'timestamp': trade.get('timestamp')
-                    }
-                    for trade in ai_agents.trade_history[-5:]  # Last 5 steps
-                ]
-            })
-
-            # metrics: request counter
-            if request_counter:
-                try:
-                    request_counter.labels(endpoint='/god-cycle', method='GET', status='200').inc()
-                except Exception:
-                    pass
-
-            return jsonify(result)
-
-        except Exception as e:
-            logger.error(f"God-cycle orchestration error: {e}")
-            # fall back to single-cycle RL execution
-            result = ai_agents.execute_rl_cycle()
-            result.update({'cycle_type': 'god_cycle_fallback'})
-            return jsonify(result)
-
-    except Exception as e:
-        logger.error(f"God cycle error: {str(e)}")
-        return jsonify({
-            'error': 'God cycle execution failed',
-            'message': str(e),
-            'timestamp': datetime.now().isoformat()
-        }), 500
-
->>>>>>> 016ab639
-@app.route('/journal', methods=['GET'])
-@handle_errors
-def get_journal():
-    """Get trading journal entries"""
-    try:
-        # Return actual trade history if available
-        if yantrax_system.trade_history:
-            return jsonify(yantrax_system.trade_history[-10:])  # Last 10 trades
-        
-        # Fallback to demo data
-        integration_status = "integrated" if (AI_FIRM_READY and RL_ENV_READY) else "simulated"
-        journal_entries = [
+        ]
+    else:
+        commentaries = [
             {
-                'id': i, 
-                'timestamp': (datetime.now() - timedelta(hours=i)).isoformat(), 
-                'action': ['BUY', 'SELL', 'HOLD'][i % 3], 
-                'reward': round(750 + (i * 50), 2),
-                'balance': round(132240.84 + (i * 250), 2),
-                'notes': f'{integration_status} - Cycle {i+1}',
-                'mode': integration_status
-            } for i in range(5)
+                'id': 1, 'agent': 'Legacy AI Ensemble',
+                'comment': '4-agent coordination maintaining steady performance metrics',
+                'confidence': 0.78, 'timestamp': datetime.now().isoformat(),
+                'sentiment': 'neutral'
+            }
         ]
-        return jsonify(journal_entries)
-    except Exception as e:
-        logger.error(f"Journal error: {str(e)}")
-        return jsonify([])
-
-@app.route('/commentary', methods=['GET'])
-@handle_errors
-def get_commentary():
-    """Get AI commentary"""
-    try:
-        if AI_FIRM_READY and RL_ENV_READY:
-            commentaries = [
-                {
-                    'id': 1, 'agent': 'Warren Persona', 
-                    'comment': 'Fundamental analysis complete - strong economic moat with 18% ROE',
-                    'confidence': 0.89, 'timestamp': datetime.now().isoformat(),
-                    'sentiment': 'bullish', 'persona': True
-                },
-                {
-                    'id': 2, 'agent': 'Cathie Persona', 
-                    'comment': 'Innovation metrics exceptional - disruption score 0.88',
-                    'confidence': 0.91, 'timestamp': datetime.now().isoformat(),
-                    'sentiment': 'bullish', 'persona': True
-                },
-                {
-                    'id': 3, 'agent': 'Autonomous CEO', 
-                    'comment': '24-agent coordination achieving consensus - RL environment active',
-                    'confidence': 0.85, 'timestamp': datetime.now().isoformat(),
-                    'sentiment': 'confident', 'ceo': True
-                },
-                {
-                    'id': 4, 'agent': 'RL Core',
-                    'comment': f'Market mood: {yantrax_system.current_state["mood"]} | Cycle: {yantrax_system.current_state["cycle"]}',
-                    'confidence': 0.93, 'timestamp': datetime.now().isoformat(),
-                    'sentiment': 'operational', 'rl': True
-                }
-            ]
-        else:
-            commentaries = [
-                {
-                    'id': 1, 'agent': 'System Status', 
-                    'comment': f'Integration mode: {"AI Firm only" if AI_FIRM_READY else "Legacy"}',
-                    'confidence': 0.75, 'timestamp': datetime.now().isoformat(),
-                    'sentiment': 'neutral'
-                }
-            ]
-        
-        return jsonify(commentaries)
-    except Exception as e:
-        logger.error(f"Commentary error: {str(e)}")
-        return jsonify([])
+    
+    return jsonify(commentaries)
 
 # Error handlers
 @app.errorhandler(404)
 def not_found(error):
+    available_endpoints = [
+        '/', '/health', '/god-cycle', '/market-price', '/journal', '/commentary',
+        '/api/ai-firm/status', '/api/ai-firm/personas/warren', '/api/ai-firm/personas/cathie'
+    ]
+    
     return jsonify({
         'error': 'Endpoint not found',
-        'available_endpoints': [
-            '/', '/health', '/god-cycle', '/market-price', '/multi-asset-data',
-            '/run-cycle', '/journal', '/commentary',
-            '/api/ai-firm/status', '/api/ai-firm/personas/warren', 
-            '/api/ai-firm/personas/cathie', '/api/ai-firm/ceo-decisions'
-        ],
-        'integration_status': 'integrated' if (AI_FIRM_READY and RL_ENV_READY) else 'partial',
+        'available_endpoints': available_endpoints,
+        'ai_firm_enabled': AI_FIRM_READY,
         'timestamp': datetime.now().isoformat()
     }), 404
 
@@ -1037,58 +714,49 @@
 def internal_error(error):
     return jsonify({
         'error': 'Internal server error',
-        'message': 'An unexpected error occurred',
-        'integration_active': AI_FIRM_READY and RL_ENV_READY,
+        'ai_firm_status': AI_FIRM_READY,
         'timestamp': datetime.now().isoformat()
     }), 500
 
-<<<<<<< HEAD
-=======
-@app.errorhandler(Exception)
-def handle_exception(e):
-    """Handle all unhandled exceptions"""
-    if isinstance(e, HTTPException):
-        return e
-
-    logger.error(f"Unhandled exception: {str(e)}")
-    logger.error(f"Traceback: {traceback.format_exc()}")
-
-    return jsonify({
-        'error': 'Unexpected error occurred',
-        'message': str(e),
-        'type': type(e).__name__,
-        'timestamp': datetime.now().isoformat()
-    }), 500
-
 
 @app.route('/metrics', methods=['GET'])
 def metrics_endpoint():
-    """Expose Prometheus metrics"""
-    try:
+    """Expose Prometheus metrics (uses services.metrics_service)"""
+    try:
+        from services.metrics_service import get_metrics_text
         data = get_metrics_text()
         return app.response_class(data, mimetype='text/plain; version=0.0.4; charset=utf-8')
     except Exception:
         return '', 500
 
-# Production-ready startup
->>>>>>> 016ab639
+
+# Debug-only endpoint to surface internal god-cycle exceptions (safe to remove after debugging)
+@app.route('/debug/god-cycle', methods=['GET'])
+def debug_god_cycle():
+    import traceback
+    try:
+        result = yantrax_system.execute_god_cycle()
+        return jsonify({'status': 'ok', 'result': result})
+    except Exception as e:
+        tb = traceback.format_exc()
+        return jsonify({'status': 'error', 'error': str(e), 'traceback': tb}), 500
+
 if __name__ == '__main__':
-    print("\n" + "="*60)
-    print("🚀 YantraX RL v4.2 - AI FIRM ↔ RL CORE INTEGRATION")
-    print("="*60)
+    print("🚀 YantraX RL v4.0 - Enhanced AI Firm Starting")
     print(f"🤖 AI Firm Ready: {AI_FIRM_READY}")
-    print(f"🎮 RL Core Ready: {RL_ENV_READY}")
-    
-    if AI_FIRM_READY and RL_ENV_READY:
-        print("✅ FULLY INTEGRATED: AI Firm decisions → RL Environment")
-        print("✅ 24-AGENT COORDINATION → MarketSimEnv.step()")
-        print("✅ REAL REWARDS from RL environment")
-    elif AI_FIRM_READY:
-        print("⚠️  PARTIAL: AI Firm active, RL env not loaded")
+    
+    if AI_FIRM_READY:
+        try:
+            enhanced_status = agent_manager.get_agent_status()
+            enhanced_count = sum(len(agents) for agents in enhanced_status.values() if isinstance(agents, list)) if isinstance(enhanced_status, dict) else 20
+            total_agents = len(yantrax_system.legacy_agents) + enhanced_count
+            print(f"📈 Total Agents: {total_agents} (4 Legacy + {enhanced_count} Enhanced)")
+            print("🏢 Components: CEO, Agent Manager, Warren, Cathie")
+            print("🎯 Personas: Warren (Value), Cathie (Growth)")
+        except Exception as e:
+            print(f"⚠️ Status calculation error: {e}")
     else:
-        print("⚠️  FALLBACK MODE: Legacy 4-agent system")
-    
-    print("="*60)
+        print("🔄 Running in compatibility mode with 4 legacy agents")
     
     port = int(os.environ.get('PORT', 5000))
     app.run(host='0.0.0.0', port=port, debug=False, threaded=True)