# main.py - YantraX RL Backend v4.6 - DIAGNOSTIC + FORCE TEST
# Critical: Debug why live data isn't flowing

import os
import sys
import logging
import json
from datetime import datetime, timedelta
from typing import Dict, List, Optional, Any
import numpy as np
from functools import wraps

# FIXED #2: Use insert(0) for module priority
sys.path.insert(0, os.path.dirname(os.path.abspath(__file__)))

try:
    from flask import Flask, jsonify, request
    from flask_cors import CORS
    print("✅ Flask dependencies loaded")
except ImportError as e:
    print(f"❌ Flask import error: {e}")
    sys.exit(1)

# Configure logging
logging.basicConfig(
    level=logging.DEBUG,  # Changed to DEBUG for more details
    format='%(asctime)s - %(name)s - %(levelname)s - %(message)s'
)
logger = logging.getLogger(__name__)

# ==================== CRITICAL DIAGNOSTIC ====================

logger.info("\n" + "="*80)
logger.info("🔍 YANTRAX RL v4.6 - DIAGNOSTIC MODE")
logger.info("="*80)

# Log all environment variables
logger.info("📋 ENVIRONMENT VARIABLES CHECK:")
alpha_key_env = os.getenv('ALPHA_VANTAGE_KEY', '')
alpaca_key_env = os.getenv('ALPACA_API_KEY', '')
alpaca_secret_env = os.getenv('ALPACA_SECRET_KEY', '')

logger.info(f"  ALPHA_VANTAGE_KEY present: {bool(alpha_key_env)} (first 10 chars: {alpha_key_env[:10] if alpha_key_env else 'EMPTY'})")
logger.info(f"  ALPACA_API_KEY present: {bool(alpaca_key_env)} (first 10 chars: {alpaca_key_env[:10] if alpaca_key_env else 'EMPTY'})")
logger.info(f"  ALPACA_SECRET_KEY present: {bool(alpaca_secret_env)} (first 10 chars: {alpaca_secret_env[:10] if alpaca_secret_env else 'EMPTY'})")

# FIXED: Properly import and instantiate MarketDataService v2
MARKET_SERVICE_READY = False
market_data = None
MARKET_DATA_CONFIG = None

try:
    from services.market_data_service_v2 import MarketDataService, MarketDataConfig
    
    logger.info("✅ MarketDataService v2 imported successfully")
    
    # Get API keys from environment
    alpha_key = os.getenv('ALPHA_VANTAGE_KEY', '')
    alpaca_key = os.getenv('ALPACA_API_KEY', '')
    alpaca_secret = os.getenv('ALPACA_SECRET_KEY', '')
    
    logger.info(f"\n🔑 API KEYS CHECK:")
    logger.info(f"  Alpha Vantage: {'✅ SET' if alpha_key else '❌ MISSING'}")
    logger.info(f"  Alpaca API Key: {'✅ SET' if alpaca_key else '❌ MISSING'}")
    logger.info(f"  Alpaca Secret: {'✅ SET' if alpaca_secret else '❌ MISSING'}")
    
    if alpha_key or (alpaca_key and alpaca_secret):
        logger.info("\n🔨 CREATING MarketDataConfig...")
        # CRITICAL FIX: Pass credentials directly to config constructor
        config = MarketDataConfig(
            alpha_vantage_key=alpha_key if alpha_key else 'demo',
            alpaca_key=alpaca_key if alpaca_key else None,
            alpaca_secret=alpaca_secret if alpaca_secret else None,
            polygon_key=None,
            finnhub_key=None,
            cache_ttl_seconds=60,
            rate_limit_calls=25,
            rate_limit_period=86400,
            fallback_to_mock=True
        )
        
        logger.info(f"  Config created:")
        logger.info(f"    - alpha_vantage_key: {bool(config.alpha_vantage_key)}")
        logger.info(f"    - alpaca_key: {bool(config.alpaca_key)}")
        logger.info(f"    - alpaca_secret: {bool(config.alpaca_secret)}")
        logger.info(f"    - fallback_to_mock: {config.fallback_to_mock}")
        
        MARKET_DATA_CONFIG = config
        
        logger.info("\n🚀 INITIALIZING MarketDataService...")
        market_data = MarketDataService(config)
        
        MARKET_SERVICE_READY = True
        logger.info(f"✅ MarketDataService initialized successfully")
        logger.info(f"📊 Available providers: {[p.value for p in market_data.providers]}")
        logger.info("📡 Data Pipeline: Alpha Vantage (25/day) → Alpaca (unlimited) → Mock (fallback)")
    else:
        logger.error("❌ NO API KEYS FOUND!")
        logger.error("   - Check ALPHA_VANTAGE_KEY environment variable")
        logger.error("   - Check ALPACA_API_KEY environment variable")
        logger.error("   - Check ALPACA_SECRET_KEY environment variable")
        MARKET_SERVICE_READY = False
        
except ImportError as e:
    logger.error(f"❌ MarketDataService v2 import failed: {e}")
    logger.error(f"   Import error details: {str(e)}")
    MARKET_SERVICE_READY = False
except Exception as e:
    logger.error(f"❌ MarketDataService v2 initialization failed: {e}")
    logger.error(f"   Traceback: {str(e)}")
    MARKET_SERVICE_READY = False

logger.info("="*80 + "\n")

# AI Firm imports with enhanced error handling
AI_FIRM_READY = False
try:
    from ai_firm.ceo import AutonomousCEO, CEOPersonality
    from ai_agents.personas.warren import WarrenAgent
    from ai_agents.personas.cathie import CathieAgent
    from ai_firm.agent_manager import AgentManager
    AI_FIRM_READY = True
    logger.info("🏢 AI FIRM ARCHITECTURE LOADED SUCCESSFULLY!")
    logger.info("🚀 20+ AGENT COORDINATION SYSTEM ACTIVE")
except ImportError as e:
    logger.warning(f"⚠️ AI Firm primary import failed: {e}")
    logger.info("🔍 Attempting alternate import paths...")
    try:
        import ai_firm.ceo as ceo_module
        import ai_agents.personas.warren as warren_module 
        import ai_agents.personas.cathie as cathie_module
        import ai_firm.agent_manager as agent_manager_module
        
        AutonomousCEO = ceo_module.AutonomousCEO
        CEOPersonality = ceo_module.CEOPersonality
        WarrenAgent = warren_module.WarrenAgent
        CathieAgent = cathie_module.CathieAgent
        AgentManager = agent_manager_module.AgentManager
        
        AI_FIRM_READY = True
        logger.info("🔧 AI FIRM loaded via alternate path - SUCCESS!")
    except ImportError as e2:
        logger.error(f"❌ AI Firm fallback also failed: {e2}")
        logger.info("📋 Running in legacy 4-agent mode")
        AI_FIRM_READY = False

# RL Core imports
RL_ENV_READY = False
try:
    from rl_core.env_market_sim import MarketSimEnv
    RL_ENV_READY = True
    logger.info("🎮 RL CORE: MarketSimEnv loaded successfully!")
except ImportError as e:
    logger.warning(f"⚠️ RL Core not available: {e}")
    RL_ENV_READY = False

app = Flask(__name__)
CORS(app, origins=['*'])

# Error tracking
error_counts = {
    'total_requests': 0,
    'successful_requests': 0, 
    'api_call_errors': 0
}

# Simple Prometheus-like metrics registry (lightweight)
metrics_registry = {
    'yantrax_requests_total': 0,
    'yantrax_agent_latency_seconds_count': 0,
    'yantrax_agent_latency_seconds_sum': 0.0
}

def handle_errors(func):
    @wraps(func)
    def wrapper(*args, **kwargs):
        error_counts['total_requests'] += 1
        try:
            metrics_registry['yantrax_requests_total'] += 1
        except Exception:
            pass
        try:
            result = func(*args, **kwargs)
            error_counts['successful_requests'] += 1
            return result
        except Exception as e:
            error_counts['api_call_errors'] += 1
            logger.exception("API error occurred")
            return jsonify({
                'error': 'internal_server_error',
                'message': str(e),
                'timestamp': datetime.now().isoformat()
            }), 500
    return wrapper

# Initialize AI Firm components
if AI_FIRM_READY:
    try:
        ceo = AutonomousCEO(personality=CEOPersonality.BALANCED)
        warren = WarrenAgent()
        cathie = CathieAgent()
        agent_manager = AgentManager()
        logger.info("🏢 AI FIRM FULLY OPERATIONAL!")
        logger.info(f"🤖 CEO ACTIVE: {ceo.personality.value}")
        logger.info("📊 WARREN & CATHIE PERSONAS LOADED")
        logger.info("🔄 20+ AGENT COORDINATION READY")
    except Exception as e:
        logger.error(f"⚠️ AI Firm initialization error: {e}")
        AI_FIRM_READY = False
        logger.info("🔄 Falling back to legacy mode")

<<<<<<< HEAD
# FIXED #3: Market Data Service initialization with safety check
market_data = None
if MARKET_SERVICE_READY:
    try:
        # Build config from environment variables (alpha vantage key, etc.)
        try:
            from services.market_data_service_v2 import MarketDataConfig
            av_key = os.getenv('ALPHA_VANTAGE_KEY') or os.getenv('ALPHA_VANTAGE') or ''
            polygon = os.getenv('POLYGON_KEY') or os.getenv('POLYGON') or None
            finnhub = os.getenv('FINNHUB_KEY') or os.getenv('FINNHUB') or None
            cfg = MarketDataConfig(alpha_vantage_key=av_key, polygon_key=polygon, finnhub_key=finnhub, fallback_to_mock=True)
            market_data = MarketDataService(cfg)
            logger.info("✅ MarketDataService v2 initialized with config from env")
            logger.info("📊 Providers in use: %s", [p.value for p in market_data.providers])
        except Exception as e_cfg:
            logger.error(f"⚠️  Failed to initialize MarketDataService with config: {e_cfg}")
            market_data = None
    except Exception as e:
        logger.error(f"⚠️  MarketDataService v2 init failed: {e}")
        MARKET_SERVICE_READY = False
        market_data = None
else:
    logger.info("📊 Using fallback market data (MarketDataService v2 not available)")


def unified_get_market_price(symbol: str) -> Dict[str, Any]:
    """Try yfinance first, then alpha_vantage via MarketDataService, then mock."""
    symbol = symbol.upper()

    # 1) Try yfinance quick fetch
    try:
        import yfinance as yf
        t = yf.Ticker(symbol)
        # Use recent intraday data if available
        hist = t.history(period='1d', interval='1m')
        if hist is not None and not hist.empty:
            last = hist['Close'].iloc[-1]
            if last is not None and last > 0:
                return {
                    'symbol': symbol,
                    'price': round(float(last), 2),
                    'change': None,
                    'timestamp': datetime.now().isoformat(),
                    'source': 'yfinance'
                }
    except Exception as e:
        logger.debug(f"yfinance lookup failed for {symbol}: {e}")

    # 2) Try MarketDataService (Alpha Vantage or other providers)
    if MARKET_SERVICE_READY and market_data:
        try:
            if hasattr(market_data, 'get_stock_price'):
                return market_data.get_stock_price(symbol)
            elif hasattr(market_data, 'get_price'):
                return market_data.get_price(symbol)
        except Exception as e:
            logger.error(f"MarketDataService lookup failed for {symbol}: {e}")

    # 3) Fallback mock
    return {
        'symbol': symbol,
        'price': round(np.random.uniform(100, 500), 2),
        'change': round(np.random.uniform(-10, 10), 2),
        'timestamp': datetime.now().isoformat(),
        'source': 'mock_fallback'
    }

=======
>>>>>>> 0b3243ad
class YantraXEnhancedSystem:
    """Enhanced trading system with AI Firm + RL Core integration"""
    
    def __init__(self):
        self.portfolio_balance = 132240.84
        self.trade_history = []
        
        # Initialize RL environment if available
        if RL_ENV_READY:
            try:
                self.env = MarketSimEnv()
                self.current_state = self.env.reset()
                logger.info("✅ RL Environment initialized successfully")
            except Exception as e:
                logger.error(f"RL env init error: {e}")
                self.env = None
                self.current_state = None
        else:
            self.env = None
            self.current_state = None
        
        # Legacy 4-agent compatibility layer
        self.legacy_agents = {
            'macro_monk': {'confidence': 0.829, 'performance': 15.2, 'strategy': 'TREND_FOLLOWING'},
            'the_ghost': {'confidence': 0.858, 'performance': 18.7, 'signal': 'CONFIDENT_BUY'},
            'data_whisperer': {'confidence': 0.990, 'performance': 12.9, 'analysis': 'BULLISH_BREAKOUT'},
            'degen_auditor': {'confidence': 0.904, 'performance': 22.1, 'audit': 'LOW_RISK_APPROVED'}
        }
    
    def _map_signal_to_action(self, signal: str) -> str:
        """Map trading signal to RL action"""
        signal_upper = signal.upper()
        if "BUY" in signal_upper:
            return "buy"
        elif "SELL" in signal_upper:
            return "sell"
        else:
            return "hold"
    
    def execute_god_cycle(self) -> Dict[str, Any]:
        """Execute god cycle with appropriate integration level"""
        if AI_FIRM_READY and RL_ENV_READY:
            return self._execute_integrated_cycle()
        elif AI_FIRM_READY:
            return self._execute_ai_firm_cycle()
        else:
            return self._execute_legacy_cycle()
    
    def _execute_integrated_cycle(self) -> Dict[str, Any]:
        """Fully integrated: AI Firm → RL Environment"""
        try:
            context = {
                'decision_type': 'trading',
                'market_price': self.current_state['price'],
                'market_volatility': self.current_state['volatility'],
                'market_mood': self.current_state['mood'],
                'balance': self.current_state['balance'],
                'position': self.current_state['position'],
                'cycle': self.current_state['cycle'],
                'timestamp': datetime.now().isoformat()
            }
            
            voting_result = agent_manager.conduct_agent_voting(context)
            ceo_context = {
                'type': 'strategic_trading_decision',
                'agent_recommendation': voting_result['winning_signal'],
                'consensus_strength': voting_result['consensus_strength'],
                'market_state': self.current_state,
                'agent_participation': voting_result['participating_agents']
            }
            ceo_decision = ceo.make_strategic_decision(ceo_context)
            
            final_signal = voting_result['winning_signal']
            rl_action = self._map_signal_to_action(final_signal)
            next_state, reward, done = self.env.step(rl_action)
            
            self.current_state = next_state
            self.portfolio_balance = next_state['balance']
            
            self.trade_history.append({
                'cycle': next_state['cycle'],
                'action': rl_action,
                'signal': final_signal,
                'price': next_state['price'],
                'reward': reward,
                'balance': next_state['balance'],
                'timestamp': datetime.now().isoformat()
            })
            
            if done:
                logger.info(f"Episode complete at cycle {next_state['cycle']}")
                self.current_state = self.env.reset()
            
            return {
                'status': 'success',
                'signal': final_signal,
                'action': rl_action,
                'market_state': {
                    'price': next_state['price'],
                    'volatility': next_state['volatility'],
                    'mood': next_state['mood'],
                    'balance': next_state['balance'],
                    'position': next_state['position'],
                    'cycle': next_state['cycle']
                },
                'ai_firm_coordination': {
                    'mode': 'fully_integrated',
                    'total_agents': voting_result['participating_agents'],
                    'consensus_strength': voting_result['consensus_strength'],
                    'ceo_confidence': ceo_decision.confidence,
                    'ceo_reasoning': ceo_decision.reasoning
                },
                'rl_metrics': {
                    'reward': round(reward, 2),
                    'cycle': next_state['cycle'],
                    'done': done
                },
                'timestamp': datetime.now().isoformat()
            }
        except Exception as e:
            logger.error(f"Integrated cycle error: {e}")
            return self._execute_legacy_cycle()
    
    def _execute_ai_firm_cycle(self) -> Dict[str, Any]:
        """AI Firm coordination without RL environment"""
        try:
            context = {
                'decision_type': 'trading',
                'market_volatility': np.random.uniform(0.1, 0.3),
                'timestamp': datetime.now().isoformat()
            }
            
            voting_result = agent_manager.conduct_agent_voting(context)
            
            ceo_context = {
                'type': 'strategic_trading_decision',
                'agent_recommendation': voting_result['winning_signal'],
                'consensus_strength': voting_result['consensus_strength'],
                'agent_participation': voting_result['participating_agents']
            }
            ceo_decision = ceo.make_strategic_decision(ceo_context)
            
            reward = np.random.normal(950, 300)
            self.portfolio_balance += reward
            
            return {
                'status': 'success',
                'signal': voting_result['winning_signal'],
                'strategy': 'AI_FIRM_24_AGENTS',
                'final_balance': round(self.portfolio_balance, 2),
                'total_reward': round(reward, 2),
                'ai_firm_coordination': {
                    'mode': 'ai_firm_only',
                    'total_agents': voting_result['participating_agents'],
                    'consensus_strength': voting_result['consensus_strength'],
                    'ceo_confidence': ceo_decision.confidence
                },
                'agents': self._get_agent_status(),
                'timestamp': datetime.now().isoformat()
            }
        except Exception as e:
            logger.error(f"AI Firm cycle error: {e}")
            return self._execute_legacy_cycle()
    
    def _execute_legacy_cycle(self) -> Dict[str, Any]:
        """Legacy 4-agent fallback"""
        for state in self.legacy_agents.values():
            variation = np.random.normal(0, 0.05)
            state['confidence'] = np.clip(state['confidence'] + variation, 0.1, 0.99)
        
        signal = np.random.choice(['BUY', 'SELL', 'HOLD'], p=[0.4, 0.2, 0.4])
        reward = np.random.normal(500, 200)
        self.portfolio_balance += reward
        
        return {
            'status': 'success',
            'signal': signal,
            'strategy': 'LEGACY_4_AGENTS',
            'final_balance': round(self.portfolio_balance, 2),
            'total_reward': round(reward, 2),
            'agents': {
                name: {
                    'confidence': round(state['confidence'], 3),
                    'performance': state['performance']
                }
                for name, state in self.legacy_agents.items()
            },
            'timestamp': datetime.now().isoformat(),
            'note': 'Legacy mode - AI Firm & RL not loaded'
        }
    
    def _get_agent_status(self) -> Dict[str, Any]:
        """Get agent status with defensive handling"""
        if not AI_FIRM_READY:
            return {
                name: {
                    'confidence': round(state['confidence'], 3),
                    'performance': state['performance']
                }
                for name, state in self.legacy_agents.items()
            }
        
        all_agents = {}
        
        for name, state in self.legacy_agents.items():
            all_agents[name] = {
                'confidence': round(state['confidence'], 3),
                'performance': state['performance'],
                'department': 'legacy',
                'status': 'operational'
            }
        
        try:
            enhanced = agent_manager.get_agent_status()
            
            if isinstance(enhanced, dict):
                for name, data in enhanced.items():
                    if isinstance(data, dict):
                        all_agents[name] = {
                            'confidence': round(data.get('confidence', 0.75), 3),
                            'performance': data.get('performance', 75.0),
                            'department': data.get('department', 'ai_firm'),
                            'status': 'operational'
                        }
                    elif isinstance(data, (int, float)):
                        all_agents[name] = {
                            'confidence': 0.75,
                            'count': data,
                            'department': 'ai_firm',
                            'status': 'operational'
                        }
            elif isinstance(enhanced, int):
                all_agents['total_enhanced_agents'] = {
                    'count': enhanced,
                    'status': 'operational'
                }
        except Exception as e:
            logger.warning(f"Agent status retrieval error: {e}")
        
        return all_agents

# Initialize system
yantrax_system = YantraXEnhancedSystem()

# ==================== API ENDPOINTS ====================

@app.route('/', methods=['GET'])
@handle_errors
def health_check():
    return jsonify({
        'message': 'YantraX RL Backend v4.6 - DIAGNOSTIC MODE',
        'status': 'operational',
        'version': '4.6.0',
        'integration': {
            'ai_firm': AI_FIRM_READY,
            'rl_core': RL_ENV_READY,
            'market_service_v2': MARKET_SERVICE_READY,
            'mode': 'fully_integrated' if (AI_FIRM_READY and RL_ENV_READY) else (
                'ai_firm_only' if AI_FIRM_READY else 'legacy'
            )
        },
        'data_sources': {
            'primary': 'Alpha Vantage (25/day)' if MARKET_SERVICE_READY else 'None',
            'secondary': 'Alpaca (unlimited)' if MARKET_SERVICE_READY else 'None',
            'fallback': 'Mock data' if MARKET_SERVICE_READY else 'Enabled'
        },
        'components': {
            'total_agents': 24 if AI_FIRM_READY else 4,
            'ceo_active': AI_FIRM_READY,
            'personas_active': AI_FIRM_READY,
            'rl_environment': 'MarketSimEnv' if RL_ENV_READY else 'None'
        },
        'stats': error_counts,
        'timestamp': datetime.now().isoformat()
    })

@app.route('/debug', methods=['GET'])
@handle_errors
def debug_status():
    """Detailed debug information"""
    return jsonify({
        'version': '4.6.0',
        'status': 'diagnostic',
        'market_service': {
            'initialized': MARKET_SERVICE_READY,
            'config': {
                'alpha_vantage_key_set': bool(MARKET_DATA_CONFIG.alpha_vantage_key if MARKET_DATA_CONFIG else False),
                'alpaca_key_set': bool(MARKET_DATA_CONFIG.alpaca_key if MARKET_DATA_CONFIG else False),
                'alpaca_secret_set': bool(MARKET_DATA_CONFIG.alpaca_secret if MARKET_DATA_CONFIG else False),
                'fallback_to_mock': MARKET_DATA_CONFIG.fallback_to_mock if MARKET_DATA_CONFIG else False
            },
            'providers_available': [p.value for p in market_data.providers] if market_data else [],
        },
        'environment': {
            'ALPHA_VANTAGE_KEY': 'SET' if os.getenv('ALPHA_VANTAGE_KEY') else 'MISSING',
            'ALPACA_API_KEY': 'SET' if os.getenv('ALPACA_API_KEY') else 'MISSING',
            'ALPACA_SECRET_KEY': 'SET' if os.getenv('ALPACA_SECRET_KEY') else 'MISSING'
        },
        'ai_firm': {
            'ready': AI_FIRM_READY
        },
        'rl_core': {
            'ready': RL_ENV_READY
        },
        'timestamp': datetime.now().isoformat()
    })

@app.route('/test-alpaca', methods=['GET'])
@handle_errors
def test_alpaca():
    """Force test Alpaca API directly"""
    symbol = request.args.get('symbol', 'AAPL').upper()
    
    logger.info(f"\n🧪 FORCE TEST: Alpaca API for {symbol}")
    
    alpaca_key = os.getenv('ALPACA_API_KEY')
    alpaca_secret = os.getenv('ALPACA_SECRET_KEY')
    
    if not alpaca_key or not alpaca_secret:
        logger.error("❌ Alpaca credentials missing!")
        return jsonify({
            'status': 'error',
            'message': 'Alpaca credentials not configured',
            'alpaca_key_set': bool(alpaca_key),
            'alpaca_secret_set': bool(alpaca_secret)
        })
    
    try:
        import requests
        
        logger.info(f"  Alpaca Key (first 10): {alpaca_key[:10] if alpaca_key else 'NONE'}")
        logger.info(f"  Making request to Alpaca...")
        
        headers = {
            'APCA-API-KEY-ID': alpaca_key,
            'APCA-API-SECRET-KEY': alpaca_secret
        }
        
        url = f"https://data.alpaca.markets/v2/stocks/{symbol}/quotes/latest"
        logger.info(f"  URL: {url}")
        
        response = requests.get(url, headers=headers, timeout=10)
        
        logger.info(f"  Status: {response.status_code}")
        logger.info(f"  Response: {response.text[:200]}")
        
        return jsonify({
            'status': 'success',
            'symbol': symbol,
            'response_status': response.status_code,
            'response': response.json(),
            'timestamp': datetime.now().isoformat()
        })
    except Exception as e:
        logger.error(f"❌ Alpaca test failed: {str(e)}")
        return jsonify({
            'status': 'error',
            'message': str(e),
            'symbol': symbol,
            'timestamp': datetime.now().isoformat()
        })

@app.route('/test-alpha', methods=['GET'])
@handle_errors
def test_alpha():
    """Force test Alpha Vantage API directly"""
    symbol = request.args.get('symbol', 'AAPL').upper()
    
    logger.info(f"\n🧪 FORCE TEST: Alpha Vantage API for {symbol}")
    
    alpha_key = os.getenv('ALPHA_VANTAGE_KEY')
    
    if not alpha_key:
        logger.error("❌ Alpha Vantage credentials missing!")
        return jsonify({
            'status': 'error',
            'message': 'Alpha Vantage credentials not configured',
            'alpha_key_set': False
        })
    
    try:
        import requests
        
        logger.info(f"  Alpha Key (first 10): {alpha_key[:10] if alpha_key else 'NONE'}")
        logger.info(f"  Making request to Alpha Vantage...")
        
        url = f"https://www.alphavantage.co/query"
        params = {
            'function': 'GLOBAL_QUOTE',
            'symbol': symbol,
            'apikey': alpha_key
        }
        
        logger.info(f"  URL: {url}")
        logger.info(f"  Params: {list(params.keys())}")
        
        response = requests.get(url, params=params, timeout=10)
        
        logger.info(f"  Status: {response.status_code}")
        logger.info(f"  Response: {response.text[:200]}")
        
        return jsonify({
            'status': 'success',
            'symbol': symbol,
            'response_status': response.status_code,
            'response': response.json(),
            'timestamp': datetime.now().isoformat()
        })
    except Exception as e:
        logger.error(f"❌ Alpha test failed: {str(e)}")
        return jsonify({
            'status': 'error',
            'message': str(e),
            'symbol': symbol,
            'timestamp': datetime.now().isoformat()
        })

@app.route('/health', methods=['GET'])
@handle_errors  
def detailed_health():
    return jsonify({
        'status': 'healthy',
        'services': {
            'api': 'operational',
            'market_data': 'v2' if MARKET_SERVICE_READY else 'fallback',
            'ai_firm': 'operational' if AI_FIRM_READY else 'fallback',
            'rl_core': 'operational' if RL_ENV_READY else 'not_loaded'
        },
        'ai_firm': {
            'enabled': AI_FIRM_READY,
            'agents': 24 if AI_FIRM_READY else 4,
            'ceo': AI_FIRM_READY,
            'personas': {'warren': AI_FIRM_READY, 'cathie': AI_FIRM_READY}
        },
        'rl_core': {
            'enabled': RL_ENV_READY,
            'environment': 'MarketSimEnv' if RL_ENV_READY else None
        },
        'performance': error_counts,
        'timestamp': datetime.now().isoformat()
    })

@app.route('/god-cycle', methods=['GET'])
@handle_errors
def god_cycle():
    start_ts = datetime.now()
    result = yantrax_system.execute_god_cycle()
<<<<<<< HEAD
    # Update prometheus-like metrics
    try:
        elapsed = (datetime.now() - start_ts).total_seconds()
        metrics_registry['yantrax_agent_latency_seconds_count'] += 1
        metrics_registry['yantrax_agent_latency_seconds_sum'] += elapsed
    except Exception:
        pass
    result['version'] = '4.3.0'
    result['integration_active'] = AI_FIRM_READY and RL_ENV_READY
    return jsonify(result)


@app.route('/metrics', methods=['GET'])
@handle_errors
def metrics():
    # Return simple text metrics in Prometheus exposition format
    try:
        output = []
        output.append(f"# HELP yantrax_requests_total Total number of yantrax requests")
        output.append(f"# TYPE yantrax_requests_total counter")
        output.append(f"yantrax_requests_total {int(metrics_registry.get('yantrax_requests_total', 0))}")
        output.append(f"# HELP yantrax_agent_latency_seconds Histogram for agent latency")
        output.append(f"# TYPE yantrax_agent_latency_seconds histogram")
        output.append(f"yantrax_agent_latency_seconds_count {int(metrics_registry.get('yantrax_agent_latency_seconds_count', 0))}")
        output.append(f"yantrax_agent_latency_seconds_sum {metrics_registry.get('yantrax_agent_latency_seconds_sum', 0.0)}")
        return ("\n".join(output), 200, {'Content-Type': 'text/plain; charset=utf-8'})
    except Exception as e:
        logger.error(f"Metrics exposition error: {e}")
        return ("", 500, {'Content-Type': 'text/plain; charset=utf-8'})

@app.route('/api/ai-firm/status', methods=['GET'])
@handle_errors
def ai_firm_status():
    if not AI_FIRM_READY:
        return jsonify({
            'status': 'fallback_mode',
            'message': 'AI Firm not loaded',
            'agents': len(yantrax_system.legacy_agents)
        })
    
    try:
        ceo_status = ceo.get_ceo_status()
        return jsonify({
            'status': 'operational',
            'total_agents': 24,
            'ceo': ceo_status,
            'personas': {'warren': True, 'cathie': True},
            'rl_integration': RL_ENV_READY,
            'timestamp': datetime.now().isoformat()
        })
    except Exception as e:
        logger.error(f"AI Firm status error: {e}")
        return jsonify({'status': 'error', 'message': str(e)}), 500

# FIXED #5: Market price endpoint with fallback
=======
    result['version'] = '4.6.0'
    result['integration_active'] = AI_FIRM_READY and RL_ENV_READY
    return jsonify(result)

>>>>>>> 0b3243ad
@app.route('/market-price', methods=['GET'])
@handle_errors
def get_market_price():
    """Get market price with proper MarketDataService v2 integration"""
    symbol = request.args.get('symbol', 'AAPL').upper()
<<<<<<< HEAD
    data = unified_get_market_price(symbol)
    return jsonify(data)
=======
    
    if MARKET_SERVICE_READY and market_data:
        try:
            result = market_data.get_stock_price(symbol)
            logger.info(f"📊 Market data for {symbol}: ${result.get('price', 0)} from {result.get('source', 'unknown')}")
            return jsonify(result)
        except Exception as e:
            logger.error(f"Market data error for {symbol}: {e}")
            return jsonify({
                'symbol': symbol,
                'price': round(np.random.uniform(100, 500), 2),
                'change': round(np.random.uniform(-10, 10), 2),
                'timestamp': datetime.now().isoformat(),
                'source': 'mock_emergency_fallback',
                'error': str(e)
            })
    else:
        return jsonify({
            'symbol': symbol,
            'price': round(np.random.uniform(100, 500), 2),
            'change': round(np.random.uniform(-10, 10), 2),
            'timestamp': datetime.now().isoformat(),
            'source': 'mock_no_service'
        })
>>>>>>> 0b3243ad

@app.route('/multi-asset-data', methods=['GET'])
@handle_errors
def get_multi_asset_data():
    symbols_param = request.args.get('symbols', 'AAPL,MSFT,GOOGL,TSLA')
    symbols = [s.strip().upper() for s in symbols_param.split(',')]

    results = {}
    for symbol in symbols:
        try:
            if MARKET_SERVICE_READY and market_data:
                results[symbol] = market_data.get_stock_price(symbol)
            else:
                results[symbol] = {
                    'symbol': symbol,
                    'price': round(np.random.uniform(100, 500), 2),
                    'source': 'mock_fallback'
                }
        except Exception as e:
            logger.error(f"Error fetching {symbol}: {str(e)}")
            results[symbol] = {'error': str(e), 'symbol': symbol, 'status': 'error'}

    return jsonify({
        'data': results,
        'timestamp': datetime.now().isoformat(),
        'symbols_requested': len(symbols),
        'symbols_successful': sum(1 for r in results.values() if r.get('status') != 'error'),
        'service': 'v2' if MARKET_SERVICE_READY else 'fallback'
    })

@app.route('/run-cycle', methods=['POST'])
@handle_errors
def run_cycle():
    return jsonify(yantrax_system.execute_god_cycle())

@app.route('/journal', methods=['GET'])
@handle_errors
def get_journal():
    if yantrax_system.trade_history:
        return jsonify(yantrax_system.trade_history[-10:])
    
    return jsonify([
        {
            'id': i,
            'timestamp': (datetime.now() - timedelta(hours=i)).isoformat(),
            'action': ['BUY', 'SELL', 'HOLD'][i % 3],
            'balance': round(132240 + (i * 250), 2)
        } for i in range(5)
    ])

@app.route('/commentary', methods=['GET'])
@handle_errors
def get_commentary():
    if AI_FIRM_READY:
        return jsonify([
            {
                'id': 1,
                'agent': 'Warren Persona',
                'comment': 'Strong fundamentals detected',
                'confidence': 0.89,
                'timestamp': datetime.now().isoformat()
            },
            {
                'id': 2,
                'agent': 'CEO',
                'comment': '24-agent consensus achieved',
                'confidence': 0.85,
                'timestamp': datetime.now().isoformat()
            }
        ])
    
    return jsonify([
        {
            'id': 1,
            'agent': 'System',
            'comment': f'Running in {"AI Firm" if AI_FIRM_READY else "legacy"} mode',
            'confidence': 0.75,
            'timestamp': datetime.now().isoformat()
        }
    ])

@app.errorhandler(404)
def not_found(error):
    return jsonify({
        'error': 'Not found',
        'endpoints': ['/', '/health', '/debug', '/test-alpaca', '/test-alpha', '/god-cycle', '/market-price', '/run-cycle', '/journal', '/commentary'],
        'timestamp': datetime.now().isoformat()
    }), 404

@app.errorhandler(500)
def internal_error(error):
    return jsonify({
        'error': 'Internal server error',
        'timestamp': datetime.now().isoformat()
    }), 500

if __name__ == '__main__':
    print("\n" + "="*60)
    print("🚀 YantraX RL v4.6 - DIAGNOSTIC MODE ACTIVE")
    print("="*60)
    print(f"🤖 AI Firm: {'✅ READY' if AI_FIRM_READY else '❌ FALLBACK'}")
    print(f"🎮 RL Core: {'✅ READY' if RL_ENV_READY else '❌ NOT LOADED'}")
    print(f"📊 Market Data: {'✅ v2 CONFIGURED' if MARKET_SERVICE_READY else '❌ MOCK ONLY'}")
    
    if MARKET_SERVICE_READY and market_data:
        print(f"📡 Available Providers: {[p.value for p in market_data.providers]}")
    
    print("\n🧪 DIAGNOSTIC ENDPOINTS:")
    print("  /debug - Full config status")
    print("  /test-alpha?symbol=AAPL - Test Alpha Vantage directly")
    print("  /test-alpaca?symbol=AAPL - Test Alpaca directly")
    print("="*60 + "\n")
    
    port = int(os.environ.get('PORT', 5000))
    app.run(host='0.0.0.0', port=port, debug=False, threaded=True)<|MERGE_RESOLUTION|>--- conflicted
+++ resolved
@@ -209,7 +209,6 @@
         AI_FIRM_READY = False
         logger.info("🔄 Falling back to legacy mode")
 
-<<<<<<< HEAD
 # FIXED #3: Market Data Service initialization with safety check
 market_data = None
 if MARKET_SERVICE_READY:
@@ -276,9 +275,6 @@
         'timestamp': datetime.now().isoformat(),
         'source': 'mock_fallback'
     }
-
-=======
->>>>>>> 0b3243ad
 class YantraXEnhancedSystem:
     """Enhanced trading system with AI Firm + RL Core integration"""
     
@@ -726,7 +722,6 @@
 def god_cycle():
     start_ts = datetime.now()
     result = yantrax_system.execute_god_cycle()
-<<<<<<< HEAD
     # Update prometheus-like metrics
     try:
         elapsed = (datetime.now() - start_ts).total_seconds()
@@ -734,7 +729,7 @@
         metrics_registry['yantrax_agent_latency_seconds_sum'] += elapsed
     except Exception:
         pass
-    result['version'] = '4.3.0'
+    result['version'] = '4.6.0'
     result['integration_active'] = AI_FIRM_READY and RL_ENV_READY
     return jsonify(result)
 
@@ -757,6 +752,7 @@
         logger.error(f"Metrics exposition error: {e}")
         return ("", 500, {'Content-Type': 'text/plain; charset=utf-8'})
 
+
 @app.route('/api/ai-firm/status', methods=['GET'])
 @handle_errors
 def ai_firm_status():
@@ -782,46 +778,14 @@
         return jsonify({'status': 'error', 'message': str(e)}), 500
 
 # FIXED #5: Market price endpoint with fallback
-=======
-    result['version'] = '4.6.0'
-    result['integration_active'] = AI_FIRM_READY and RL_ENV_READY
-    return jsonify(result)
-
->>>>>>> 0b3243ad
 @app.route('/market-price', methods=['GET'])
 @handle_errors
 def get_market_price():
     """Get market price with proper MarketDataService v2 integration"""
     symbol = request.args.get('symbol', 'AAPL').upper()
-<<<<<<< HEAD
     data = unified_get_market_price(symbol)
+    logger.info(f"📊 Market price returned for {symbol}: {data.get('price')} (source: {data.get('source')})")
     return jsonify(data)
-=======
-    
-    if MARKET_SERVICE_READY and market_data:
-        try:
-            result = market_data.get_stock_price(symbol)
-            logger.info(f"📊 Market data for {symbol}: ${result.get('price', 0)} from {result.get('source', 'unknown')}")
-            return jsonify(result)
-        except Exception as e:
-            logger.error(f"Market data error for {symbol}: {e}")
-            return jsonify({
-                'symbol': symbol,
-                'price': round(np.random.uniform(100, 500), 2),
-                'change': round(np.random.uniform(-10, 10), 2),
-                'timestamp': datetime.now().isoformat(),
-                'source': 'mock_emergency_fallback',
-                'error': str(e)
-            })
-    else:
-        return jsonify({
-            'symbol': symbol,
-            'price': round(np.random.uniform(100, 500), 2),
-            'change': round(np.random.uniform(-10, 10), 2),
-            'timestamp': datetime.now().isoformat(),
-            'source': 'mock_no_service'
-        })
->>>>>>> 0b3243ad
 
 @app.route('/multi-asset-data', methods=['GET'])
 @handle_errors
