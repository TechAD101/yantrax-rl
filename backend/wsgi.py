--- conflicted
+++ resolved
@@ -1,18 +1,8 @@
-<<<<<<< HEAD
-# wsgi.py - YantraX RL Enhanced AI Firm WSGI Entry Point
-import sys
-import os
-
-# Add current directory to Python path
-sys.path.append(os.path.dirname(os.path.abspath(__file__)))
-
-# Import from enhanced main with AI firm architecture
-from main_enhanced import app
-=======
 # wsgi.py - YantraX WSGI entry
 import sys
 import os
 import importlib
+import importlib.util
 
 sys.path.append(os.path.dirname(os.path.abspath(__file__)))
 
@@ -42,7 +32,5 @@
     except Exception:
         raise
 
->>>>>>> 016ab639
-
 if __name__ == "__main__":
     app.run()