{
  "version": 2,
  "builds": [
    {
      "src": "frontend/package.json",
      "use": "@vercel/static-build",
      "config": { "distDir": "dist" }
    }
  ],
  "routes": [
    { "handle": "filesystem" },
<<<<<<< HEAD
    { "src": "/(.*)", "dest": "/index.html" }
=======
    { "src": "/api/(.*)", "dest": "https://yantrax-api.onrender.com/api/$1" },
    { "src": "/(.*)", "dest": "frontend/dist/$1" }
>>>>>>> 016ab639
  ]
}<|MERGE_RESOLUTION|>--- conflicted
+++ resolved
@@ -9,11 +9,7 @@
   ],
   "routes": [
     { "handle": "filesystem" },
-<<<<<<< HEAD
+    { "src": "/api/(.*)", "dest": "https://yantrax-backend.onrender.com/api/$1" },
     { "src": "/(.*)", "dest": "/index.html" }
-=======
-    { "src": "/api/(.*)", "dest": "https://yantrax-api.onrender.com/api/$1" },
-    { "src": "/(.*)", "dest": "frontend/dist/$1" }
->>>>>>> 016ab639
   ]
 }